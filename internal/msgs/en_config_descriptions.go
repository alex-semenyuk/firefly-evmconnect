--- conflicted
+++ resolved
@@ -40,9 +40,6 @@
 	ConfigEventsFilterPollingInterval = ffc("config.connector.events.filterPollingInterval", "The interval between polling calls to a filter, when checking for newly arrived events", i18n.TimeDurationType)
 	ConfigTxCacheSize                 = ffc("config.connector.txCacheSize", "Maximum of transactions to hold in the transaction info cache", i18n.IntType)
 	ConfigMaxConcurrentRequests       = ffc("config.connector.maxConcurrentRequests", "Maximum of concurrent requests to be submitted to the blockchain", i18n.IntType)
-<<<<<<< HEAD
 	ConfigHederaCompatibilityMode     = ffc("config.connector.hederaCompatibilityMode", "Compatibility mode for Hedera, allowing non-standard block header hashes to be processed", i18n.BooleanType)
-=======
 	ConfigTraceTXForRevertReason      = ffc("config.connector.traceTXForRevertReason", "Enable the use of transaction trace functions (e.g. debug_traceTransaction) to obtain transaction revert reasons. This can place a high load on the EVM client.", i18n.BooleanType)
->>>>>>> 67fdd491
 )